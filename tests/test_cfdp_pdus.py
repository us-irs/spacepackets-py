--- conflicted
+++ resolved
@@ -1,5 +1,3 @@
-import struct
-
 from unittest import TestCase
 from spacepackets.cfdp.definitions import CrcFlag
 from spacepackets.cfdp.pdu.ack import (
@@ -587,25 +585,15 @@
 
     def test_eof_pdu(self):
         pdu_conf = PduConfig.empty()
-<<<<<<< HEAD
-        zero_checksum = 0
-        eof_pdu = EofPdu(
-            condition_code=ConditionCode.NO_ERROR,
-            checksum_u32=zero_checksum,
-            file_size=0,
-            pdu_conf=pdu_conf
-        )
-=======
         zero_checksum = bytes([0x00, 0x00, 0x00, 0x00])
         eof_pdu = EofPdu(file_checksum=zero_checksum, file_size=0, pdu_conf=pdu_conf)
->>>>>>> 464274a9
         self.assertEqual(eof_pdu.pdu_file_directive.header_len, 8)
         expected_packet_len = 8 + 1 + 4 + 4
         self.assertEqual(eof_pdu.packet_len, expected_packet_len)
         eof_pdu_raw = eof_pdu.pack()
         expected_header = bytearray([0x20, 0x00, 0x0A, 0x11, 0x00, 0x00, 0x00, 0x04])
         expected_header.append(0)
-        expected_header.extend(struct.pack('!I', zero_checksum))
+        expected_header.extend(zero_checksum)
         # File size is 0 as 4 bytes
         expected_header.extend(bytes([0x00, 0x00, 0x00, 0x00]))
         self.assertEqual(eof_pdu_raw, expected_header)
@@ -618,7 +606,6 @@
         fault_loc_tlv = EntityIdTlv(entity_id=bytes([0x00, 0x01]))
         self.assertEqual(fault_loc_tlv.packet_len, 4)
         eof_pdu.fault_location = fault_loc_tlv
-        eof_pdu.condition_code = ConditionCode.POSITIVE_ACK_LIMIT_REACHED
         self.assertEqual(eof_pdu.packet_len, expected_packet_len + 4)
         eof_pdu_with_fault_loc = eof_pdu
         eof_pdu_with_fault_loc_raw = eof_pdu_with_fault_loc.pack()
@@ -631,27 +618,11 @@
         )
 
         with self.assertRaises(ValueError):
-<<<<<<< HEAD
-            EofPdu(
-                condition_code=ConditionCode.NO_ERROR,
-                checksum_u32=pow(2, 64),
-                file_size=0,
-                pdu_conf=pdu_conf
-            )
-
-        pdu_conf.file_size = FileSize.LARGE
-        eof_pdu_large_file = EofPdu(
-            condition_code=ConditionCode.NO_ERROR,
-            checksum_u32=zero_checksum,
-            file_size=0,
-            pdu_conf=pdu_conf
-=======
             EofPdu(file_checksum=bytes([0x00]), file_size=0, pdu_conf=pdu_conf)
 
         pdu_conf.file_size = FileSize.LARGE
         eof_pdu_large_file = EofPdu(
             file_checksum=zero_checksum, file_size=0, pdu_conf=pdu_conf
->>>>>>> 464274a9
         )
         self.assertEqual(eof_pdu_large_file.packet_len, expected_packet_len + 4)
         eof_pdu_large_file_raw = eof_pdu_large_file.pack()
