from __future__ import annotations
import struct
from typing import Optional

from spacepackets.cfdp.pdu.file_directive import FileDirectivePduBase, DirectiveCodes
from spacepackets.cfdp.definitions import ConditionCode
from spacepackets.cfdp.conf import PduConfig
from spacepackets.cfdp.tlv import EntityIdTlv
from spacepackets.cfdp.conf import check_packet_length


class EofPdu:
    """Encapsulates the EOF file directive PDU, see CCSDS 727.0-B-5 p.79"""

    def __init__(
        self,
        condition_code: ConditionCode,
        checksum_u32: int,
        file_size: int,
        pdu_conf: PduConfig,
        fault_location: Optional[EntityIdTlv] = None
    ):
        """Constructor for an EOF PDU

        :param checksum_u32: 4 byte checksum
        :param file_size:
        :param pdu_conf:
        :param fault_location:
        :param condition_code:
        :raise ValueError: Invalid input, file checksum not 4 bytes long
        """
        if checksum_u32 > pow(2, 64) - 1 or checksum_u32 < 0:
            raise ValueError
        self.condition_code = condition_code
        self.checksum_u32 = checksum_u32
        self.file_size = file_size
        self._fault_location = fault_location
        self.pdu_file_directive = FileDirectivePduBase(
            directive_code=DirectiveCodes.EOF_PDU,
            pdu_conf=pdu_conf,
            directive_param_field_len=0,
        )
        self._calculate_directive_param_field_len()

    @property
    def packet_len(self) -> int:
        return self.pdu_file_directive.packet_len

    @property
    def fault_location(self):
        return self._fault_location

    @fault_location.setter
    def fault_location(self, fault_location: Optional[EntityIdTlv]):
        self._fault_location = fault_location
        self._calculate_directive_param_field_len()

    def _calculate_directive_param_field_len(self):
        directive_param_field_len = 9
        if self.pdu_file_directive.pdu_header.is_large_file():
            directive_param_field_len = 13
        if self._fault_location is not None:
            directive_param_field_len += self._fault_location.packet_len
        self.pdu_file_directive.directive_param_field_len = directive_param_field_len

    @classmethod
    def __empty(cls) -> EofPdu:
        empty_conf = PduConfig.empty()
        return cls(
            condition_code=ConditionCode.NO_ERROR,
            checksum_u32=0,
            file_size=0,
            pdu_conf=empty_conf,
        )

    def pack(self) -> bytearray:
        eof_pdu = self.pdu_file_directive.pack()
        eof_pdu.append(self.condition_code << 4)
        eof_pdu.extend(struct.pack('!I', self.checksum_u32))
        if self.pdu_file_directive.pdu_header.is_large_file():
            eof_pdu.extend(struct.pack("!Q", self.file_size))
        else:
<<<<<<< HEAD
            eof_pdu.extend(struct.pack('!I', self.file_size))
        if self.fault_location is not None and self.condition_code is not ConditionCode.NO_ERROR:
=======
            eof_pdu.extend(struct.pack("!I", self.file_size))
        if self.fault_location is not None:
>>>>>>> 464274a9
            eof_pdu.extend(self.fault_location.pack())
        return eof_pdu

    @classmethod
    def unpack(cls, raw_packet: bytearray) -> EofPdu:
        """Deserialize raw EOF PDU packet
        :param raw_packet:
        :raise ValueError: If raw packet is too short
        :return:
        """
        eof_pdu = cls.__empty()
        eof_pdu.pdu_file_directive = FileDirectivePduBase.unpack(raw_packet=raw_packet)
        expected_min_len = eof_pdu.pdu_file_directive.header_len + 9
        if not check_packet_length(
            raw_packet_len=len(raw_packet), min_len=expected_min_len
        ):
            raise ValueError
        current_idx = eof_pdu.pdu_file_directive.header_len
        eof_pdu.condition_code = raw_packet[current_idx] & 0xF0
        expected_min_len = current_idx + 5
        current_idx += 1
<<<<<<< HEAD
        eof_pdu.checksum_u32 = struct.unpack('!I', raw_packet[current_idx: current_idx + 4])[0]
=======
        eof_pdu.file_checksum = raw_packet[current_idx : current_idx + 4]
>>>>>>> 464274a9
        current_idx += 4
        current_idx, eof_pdu.file_size = eof_pdu.pdu_file_directive._parse_fss_field(
            raw_packet=raw_packet, current_idx=current_idx
        )
<<<<<<< HEAD
        if len(raw_packet) > current_idx and eof_pdu.condition_code != ConditionCode.NO_ERROR:
            eof_pdu.fault_location = EntityIdTlv.unpack(raw_bytes=raw_packet[current_idx:])
=======
        if len(raw_packet) > current_idx:
            eof_pdu.fault_location = EntityIdTlv.unpack(
                raw_bytes=raw_packet[current_idx:]
            )
>>>>>>> 464274a9
        return eof_pdu<|MERGE_RESOLUTION|>--- conflicted
+++ resolved
@@ -14,25 +14,25 @@
 
     def __init__(
         self,
-        condition_code: ConditionCode,
-        checksum_u32: int,
+        file_checksum: bytes,
         file_size: int,
         pdu_conf: PduConfig,
-        fault_location: Optional[EntityIdTlv] = None
+        fault_location: Optional[EntityIdTlv] = None,
+        condition_code: ConditionCode = ConditionCode.NO_ERROR,
     ):
         """Constructor for an EOF PDU
 
-        :param checksum_u32: 4 byte checksum
+        :param file_checksum: 4 byte checksum
         :param file_size:
         :param pdu_conf:
         :param fault_location:
         :param condition_code:
         :raise ValueError: Invalid input, file checksum not 4 bytes long
         """
-        if checksum_u32 > pow(2, 64) - 1 or checksum_u32 < 0:
+        if len(file_checksum) != 4:
             raise ValueError
         self.condition_code = condition_code
-        self.checksum_u32 = checksum_u32
+        self.file_checksum = file_checksum
         self.file_size = file_size
         self._fault_location = fault_location
         self.pdu_file_directive = FileDirectivePduBase(
@@ -67,8 +67,7 @@
     def __empty(cls) -> EofPdu:
         empty_conf = PduConfig.empty()
         return cls(
-            condition_code=ConditionCode.NO_ERROR,
-            checksum_u32=0,
+            file_checksum=bytes([0x00, 0x00, 0x00, 0x00]),
             file_size=0,
             pdu_conf=empty_conf,
         )
@@ -76,17 +75,12 @@
     def pack(self) -> bytearray:
         eof_pdu = self.pdu_file_directive.pack()
         eof_pdu.append(self.condition_code << 4)
-        eof_pdu.extend(struct.pack('!I', self.checksum_u32))
+        eof_pdu.extend(self.file_checksum)
         if self.pdu_file_directive.pdu_header.is_large_file():
             eof_pdu.extend(struct.pack("!Q", self.file_size))
         else:
-<<<<<<< HEAD
-            eof_pdu.extend(struct.pack('!I', self.file_size))
-        if self.fault_location is not None and self.condition_code is not ConditionCode.NO_ERROR:
-=======
             eof_pdu.extend(struct.pack("!I", self.file_size))
         if self.fault_location is not None:
->>>>>>> 464274a9
             eof_pdu.extend(self.fault_location.pack())
         return eof_pdu
 
@@ -108,22 +102,13 @@
         eof_pdu.condition_code = raw_packet[current_idx] & 0xF0
         expected_min_len = current_idx + 5
         current_idx += 1
-<<<<<<< HEAD
-        eof_pdu.checksum_u32 = struct.unpack('!I', raw_packet[current_idx: current_idx + 4])[0]
-=======
         eof_pdu.file_checksum = raw_packet[current_idx : current_idx + 4]
->>>>>>> 464274a9
         current_idx += 4
         current_idx, eof_pdu.file_size = eof_pdu.pdu_file_directive._parse_fss_field(
             raw_packet=raw_packet, current_idx=current_idx
         )
-<<<<<<< HEAD
-        if len(raw_packet) > current_idx and eof_pdu.condition_code != ConditionCode.NO_ERROR:
-            eof_pdu.fault_location = EntityIdTlv.unpack(raw_bytes=raw_packet[current_idx:])
-=======
         if len(raw_packet) > current_idx:
             eof_pdu.fault_location = EntityIdTlv.unpack(
                 raw_bytes=raw_packet[current_idx:]
             )
->>>>>>> 464274a9
         return eof_pdu